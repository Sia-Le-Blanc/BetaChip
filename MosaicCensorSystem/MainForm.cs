--- conflicted
+++ resolved
@@ -13,6 +13,7 @@
 using MosaicCensorSystem.Detection;
 using MosaicCensorSystem.Overlay;
 using MosaicCensorSystem.UI;
+using MosaicCensorSystem.Diagnostics;
 
 namespace MosaicCensorSystem
 {
@@ -22,7 +23,7 @@
         public Form Root { get; private set; }
         
         private ScreenCapturer capturer;
-        private MosaicProcessor processor;
+        private SafeMosaicProcessor safeProcessor; // 구체적인 타입으로 변경
         private FullscreenOverlay overlay;
         
         private ScrollablePanel scrollableContainer;
@@ -40,13 +41,6 @@
         private Button stopButton;
         private Button testButton;
         
-<<<<<<< HEAD
-        // 🚨 CRITICAL: 최소한의 안전 관리
-        private readonly object isRunningLock = new object();
-        private volatile bool isRunning = false;
-        private volatile bool isDisposing = false;
-        
-=======
         // 기능 레벨 컨트롤
         private ComboBox featureLevelCombo;
         private Label featureLevelLabel;
@@ -60,33 +54,23 @@
         private readonly object statsLock = new object();
         private volatile bool isRunning = false;
         private volatile bool isDisposing = false;
->>>>>>> c16824b9
         private Thread processThread;
         
-<<<<<<< HEAD
-        private const int FIXED_FPS = 30;
-        private float currentConfidence = 0.8f; // 매우 높은 신뢰도
-=======
         // 설정값들
         private int targetFPS = 15;
         private float currentConfidence = 0.7f;
         private int currentStrength = 20;
         private bool enableDetection = false;
         private bool enableCensoring = false;
->>>>>>> c16824b9
         
         private Dictionary<string, object> stats = new Dictionary<string, object>
         {
             ["frames_processed"] = 0,
             ["objects_detected"] = 0,
             ["censor_applied"] = 0,
-<<<<<<< HEAD
-            ["start_time"] = null
-=======
             ["start_time"] = null,
             ["detection_time"] = 0.0,
             ["fps"] = 0.0
->>>>>>> c16824b9
         };
         
         private bool isDragging = false;
@@ -97,32 +81,23 @@
         {
             Root = new Form
             {
-<<<<<<< HEAD
-                Text = "최소 안전 모드 화면 검열 시스템 v5.0 (크래시 없음 보장)",
-                Size = new System.Drawing.Size(500, 750),
-                MinimumSize = new System.Drawing.Size(450, 550),
-=======
                 Text = "점진적 기능 복구 화면 검열 시스템 v6.0 (안전한 단계별 복구)",
                 Size = new System.Drawing.Size(500, 850),
                 MinimumSize = new System.Drawing.Size(450, 650),
->>>>>>> c16824b9
                 StartPosition = FormStartPosition.CenterScreen
             };
             
             try
             {
-<<<<<<< HEAD
-                Console.WriteLine("🔧 최소 안전 모드로 컴포넌트 초기화 중...");
-                
-                // 🚨 CRITICAL: 매우 단순한 초기화
-                InitializeMinimalSafeComponents();
+                Console.WriteLine("🔧 점진적 기능 복구 모드로 컴포넌트 초기화 중...");
+                
+                InitializeSafeComponents();
                 CreateGui();
                 
-                // 폼 종료 이벤트 등록
                 Root.FormClosed += OnFormClosed;
                 Root.FormClosing += OnFormClosing;
                 
-                Console.WriteLine("✅ 최소 안전 모드 MosaicApp 초기화 완료");
+                Console.WriteLine("✅ 점진적 기능 복구 모드 MosaicApp 초기화 완료");
             }
             catch (Exception ex)
             {
@@ -133,8 +108,29 @@
             }
         }
 
-        // 🚨 CRITICAL: 최소한의 안전한 컴포넌트 초기화
-        private void InitializeMinimalSafeComponents()
+        // 3. Public 메서드
+        public void Run()
+        {
+            Console.WriteLine("🔄 점진적 기능 복구 화면 검열 시스템 v6.0 시작");
+            Console.WriteLine("=" + new string('=', 60));
+            
+            try
+            {
+                Application.Run(Root);
+            }
+            catch (Exception ex)
+            {
+                Console.WriteLine($"\n🛑 점진적 복구 모드 오류 발생: {ex.Message}");
+                LogMessage($"❌ 애플리케이션 오류: {ex.Message}");
+            }
+            finally
+            {
+                Cleanup();
+            }
+        }
+
+        // 4. Private 초기화 메서드들
+        private void InitializeSafeComponents()
         {
             try
             {
@@ -145,111 +141,35 @@
             catch (Exception ex)
             {
                 Console.WriteLine($"❌ ScreenCapturer 초기화 실패: {ex.Message}");
-                // 크래시 대신 null로 유지
                 capturer = null;
             }
 
             try
             {
-                Console.WriteLine("2. MosaicProcessor 초기화 중...");
-                processor = new MosaicProcessor(null, Config.GetSection("mosaic"));
-                Console.WriteLine("✅ MosaicProcessor 초기화 완료");
+                Console.WriteLine("2. 진단 도구 실행 중...");
+                // 진단 도구 실행
+                OnnxDiagnostics.RunFullDiagnostics();
+                
+                Console.WriteLine("3. 안전 프로세서 초기화 중...");
+                // SafeMosaicProcessor 직접 사용
+                safeProcessor = new SafeMosaicProcessor(null, Config.GetSection("mosaic"));
+                Console.WriteLine("✅ 안전 프로세서 초기화 완료");
             }
             catch (Exception ex)
             {
-                Console.WriteLine($"❌ MosaicProcessor 초기화 실패: {ex.Message}");
-                // 크래시 대신 null로 유지
-                processor = null;
+                Console.WriteLine($"❌ 안전 프로세서 초기화 실패: {ex.Message}");
+                safeProcessor = null;
             }
 
             try
             {
-                Console.WriteLine("3. FullscreenOverlay 초기화 중...");
+                Console.WriteLine("4. FullscreenOverlay 초기화 중...");
                 overlay = new FullscreenOverlay(Config.GetSection("overlay"));
                 Console.WriteLine("✅ FullscreenOverlay 초기화 완료");
             }
             catch (Exception ex)
             {
                 Console.WriteLine($"❌ FullscreenOverlay 초기화 실패: {ex.Message}");
-                // 크래시 대신 null로 유지
-=======
-                Console.WriteLine("🔧 점진적 기능 복구 모드로 컴포넌트 초기화 중...");
-                
-                InitializeSafeComponents();
-                CreateGui();
-                
-                Root.FormClosed += OnFormClosed;
-                Root.FormClosing += OnFormClosing;
-                
-                Console.WriteLine("✅ 점진적 기능 복구 모드 MosaicApp 초기화 완료");
-            }
-            catch (Exception ex)
-            {
-                Console.WriteLine($"❌ MosaicApp 초기화 실패: {ex.Message}");
-                MessageBox.Show($"초기화 실패: {ex.Message}\n\n프로그램을 종료합니다.", "치명적 오류", 
-                    MessageBoxButtons.OK, MessageBoxIcon.Error);
-                throw;
-            }
-        }
-
-        // 3. Public 메서드
-        public void Run()
-        {
-            Console.WriteLine("🔄 점진적 기능 복구 화면 검열 시스템 v6.0 시작");
-            Console.WriteLine("=" + new string('=', 60));
-            
-            try
-            {
-                Application.Run(Root);
-            }
-            catch (Exception ex)
-            {
-                Console.WriteLine($"\n🛑 점진적 복구 모드 오류 발생: {ex.Message}");
-                LogMessage($"❌ 애플리케이션 오류: {ex.Message}");
-            }
-            finally
-            {
-                Cleanup();
-            }
-        }
-
-        // 4. Private 초기화 메서드들
-        private void InitializeSafeComponents()
-        {
-            try
-            {
-                Console.WriteLine("1. ScreenCapturer 초기화 중...");
-                capturer = new ScreenCapturer(Config.GetSection("capture"));
-                Console.WriteLine("✅ ScreenCapturer 초기화 완료");
-            }
-            catch (Exception ex)
-            {
-                Console.WriteLine($"❌ ScreenCapturer 초기화 실패: {ex.Message}");
-                capturer = null;
-            }
-
-            try
-            {
-                Console.WriteLine("2. MosaicProcessor 초기화 중...");
-                processor = new MosaicProcessor(null, Config.GetSection("mosaic"));
-                Console.WriteLine("✅ MosaicProcessor 초기화 완료");
-            }
-            catch (Exception ex)
-            {
-                Console.WriteLine($"❌ MosaicProcessor 초기화 실패: {ex.Message}");
-                processor = null;
-            }
-
-            try
-            {
-                Console.WriteLine("3. FullscreenOverlay 초기화 중...");
-                overlay = new FullscreenOverlay(Config.GetSection("overlay"));
-                Console.WriteLine("✅ FullscreenOverlay 초기화 완료");
-            }
-            catch (Exception ex)
-            {
-                Console.WriteLine($"❌ FullscreenOverlay 초기화 실패: {ex.Message}");
->>>>>>> c16824b9
                 overlay = null;
             }
         }
@@ -258,15 +178,9 @@
         {
             var titleLabel = new Label
             {
-<<<<<<< HEAD
-                Text = "🛡️ 최소 안전 모드 화면 검열 시스템 v5.0 (크래시 없음 보장)",
-                Font = new Font("Arial", 12, FontStyle.Bold),
-                BackColor = Color.LimeGreen,
-=======
                 Text = "🔄 점진적 기능 복구 화면 검열 시스템 v6.0 (단계별 안전 복구)",
                 Font = new Font("Arial", 12, FontStyle.Bold),
                 BackColor = Color.SkyBlue,
->>>>>>> c16824b9
                 BorderStyle = BorderStyle.Fixed3D,
                 Cursor = Cursors.Hand,
                 TextAlign = ContentAlignment.MiddleCenter,
@@ -278,17 +192,10 @@
             
             var scrollInfo = new Label
             {
-<<<<<<< HEAD
-                Text = "⚠️ 최소 안전 모드: 모든 크래시 원인 제거 + 단순화",
-                Font = new Font("Arial", 9),
-                ForeColor = Color.Red,
-                BackColor = Color.LightYellow,
-=======
                 Text = "⚙️ 점진적 복구: 캡처 성공 → 성능 향상 → 검열 기능 단계별 추가",
                 Font = new Font("Arial", 9),
                 ForeColor = Color.Blue,
                 BackColor = Color.LightCyan,
->>>>>>> c16824b9
                 TextAlign = ContentAlignment.MiddleCenter,
                 Height = 25,
                 Dock = DockStyle.Top
@@ -338,11 +245,7 @@
             
             var dragInfo = new Label
             {
-<<<<<<< HEAD
-                Text = "💡 초록색 제목을 드래그해서 창을 이동하세요",
-=======
                 Text = "💡 하늘색 제목을 드래그해서 창을 이동하세요",
->>>>>>> c16824b9
                 Font = new Font("Arial", 9),
                 ForeColor = Color.Gray,
                 Location = new System.Drawing.Point(10, y),
@@ -353,11 +256,7 @@
             
             statusLabel = new Label
             {
-<<<<<<< HEAD
-                Text = "⭕ 최소 안전 모드 대기 중",
-=======
                 Text = "⭕ 점진적 복구 모드 대기 중",
->>>>>>> c16824b9
                 Font = new Font("Arial", 12),
                 ForeColor = Color.Red,
                 Location = new System.Drawing.Point(10, y),
@@ -366,40 +265,6 @@
             parent.Controls.Add(statusLabel);
             y += 40;
             
-<<<<<<< HEAD
-            var safetyGroup = new GroupBox
-            {
-                Text = "🛡️ 최소 안전 모드 (모든 크래시 원인 제거)",
-                Location = new System.Drawing.Point(10, y),
-                Size = new System.Drawing.Size(460, 170)
-            };
-            
-            var safetyText = @"⚠️ Runtime 크래시 완전 방지를 위한 최소 버전
-🔧 모든 복잡한 처리 단순화
-🐌 매우 보수적인 설정으로 안전 동작
-🛡️ 네이티브 라이브러리 호출 최소화
-💾 메모리 사용량 극도로 제한
-🚨 예외 발생시 즉시 안전 중단
-🧹 강제 GC 및 메모리 정리 상시 활성화
-🔒 단일 스레드 + 동기 처리로 안전성 확보
-⏸️ 실시간 처리 대신 배치 처리 방식";
-            
-            var safetyLabel = new Label
-            {
-                Text = safetyText,
-                ForeColor = Color.DarkGreen,
-                Location = new System.Drawing.Point(10, 20),
-                Size = new System.Drawing.Size(440, 140)
-            };
-            safetyGroup.Controls.Add(safetyLabel);
-            parent.Controls.Add(safetyGroup);
-            y += 180;
-
-            // 검열 효과 타입 선택 그룹
-            var censorTypeGroup = new GroupBox
-            {
-                Text = "🎨 검열 효과 타입 선택 (안전)",
-=======
             // 기능 레벨 선택
             var featureLevelGroup = new GroupBox
             {
@@ -451,16 +316,9 @@
             var performanceGroup = new GroupBox
             {
                 Text = "⚡ 성능 설정",
->>>>>>> c16824b9
                 Location = new System.Drawing.Point(10, y),
                 Size = new System.Drawing.Size(460, 120)
             };
-<<<<<<< HEAD
-
-            mosaicRadioButton = new RadioButton
-            {
-                Text = "🟦 모자이크 (최소 안전)",
-=======
             
             var fpsTextLabel = new Label
             {
@@ -526,7 +384,6 @@
             mosaicRadioButton = new RadioButton
             {
                 Text = "🟦 모자이크",
->>>>>>> c16824b9
                 Checked = true,
                 Location = new System.Drawing.Point(20, 25),
                 AutoSize = true
@@ -535,22 +392,6 @@
 
             blurRadioButton = new RadioButton
             {
-<<<<<<< HEAD
-                Text = "🌀 블러 (최소 안전)",
-                Location = new System.Drawing.Point(200, 25),
-                AutoSize = true
-            };
-            blurRadioButton.CheckedChanged += OnCensorTypeChanged;
-
-            censorTypeLabel = new Label
-            {
-                Text = "현재: 모자이크 (최소 안전 모드)",
-                Font = new Font("Arial", 10, FontStyle.Bold),
-                ForeColor = Color.DarkGreen,
-                Location = new System.Drawing.Point(20, 50),
-                AutoSize = true
-            };
-=======
                 Text = "🌀 블러",
                 Location = new System.Drawing.Point(200, 25),
                 AutoSize = true
@@ -565,7 +406,6 @@
                 Location = new System.Drawing.Point(20, 50),
                 AutoSize = true
             };
->>>>>>> c16824b9
 
             censorTypeGroup.Controls.Add(mosaicRadioButton);
             censorTypeGroup.Controls.Add(blurRadioButton);
@@ -575,17 +415,6 @@
             
             var targetsGroup = new GroupBox
             {
-<<<<<<< HEAD
-                Text = "🎯 검열 대상 선택 (최소 안전 모드 - 1개만)",
-                Location = new System.Drawing.Point(10, y),
-                Size = new System.Drawing.Size(460, 100)
-            };
-            
-            // 🚨 CRITICAL: 오직 1개 타겟만 제공
-            var safeTargets = new[]
-            {
-                "얼굴"  // 가장 안전한 1개만
-=======
                 Text = "🎯 검열 대상 선택",
                 Location = new System.Drawing.Point(10, y),
                 Size = new System.Drawing.Size(460, 120)
@@ -594,7 +423,6 @@
             var safeTargets = new[]
             {
                 "얼굴", "눈", "손", "신발"
->>>>>>> c16824b9
             };
             
             var defaultTargets = new List<string> { "얼굴" };
@@ -602,23 +430,14 @@
             for (int i = 0; i < safeTargets.Length; i++)
             {
                 var target = safeTargets[i];
-<<<<<<< HEAD
-=======
                 var row = i / 2;
                 var col = i % 2;
->>>>>>> c16824b9
                 
                 var checkbox = new CheckBox
                 {
                     Text = target,
-<<<<<<< HEAD
-                    Checked = true, // 항상 체크됨
-                    Enabled = false, // 변경 불가
-                    Location = new System.Drawing.Point(15, 30),
-=======
                     Checked = defaultTargets.Contains(target),
                     Location = new System.Drawing.Point(15 + col * 200, 30 + row * 30),
->>>>>>> c16824b9
                     Size = new System.Drawing.Size(180, 25),
                     AutoSize = false
                 };
@@ -627,26 +446,6 @@
                 targetsGroup.Controls.Add(checkbox);
             }
             
-<<<<<<< HEAD
-            var safeNote = new Label
-            {
-                Text = "💡 최소 안전을 위해 '얼굴' 1개만 고정 제공",
-                ForeColor = Color.Red,
-                Font = new Font("Arial", 9, FontStyle.Bold),
-                Location = new System.Drawing.Point(15, 60),
-                AutoSize = true
-            };
-            targetsGroup.Controls.Add(safeNote);
-            
-            parent.Controls.Add(targetsGroup);
-            y += 110;
-            
-            var settingsGroup = new GroupBox
-            {
-                Text = "⚙️ 최소 안전 모드 설정 (고정값)",
-                Location = new System.Drawing.Point(10, y),
-                Size = new System.Drawing.Size(460, 100)
-=======
             var targetNote = new Label
             {
                 Text = "💡 안전한 타겟들로 시작합니다",
@@ -665,27 +464,16 @@
                 Text = "⚙️ 고급 설정",
                 Location = new System.Drawing.Point(10, y),
                 Size = new System.Drawing.Size(460, 120)
->>>>>>> c16824b9
             };
             
             var strengthTextLabel = new Label
             {
-<<<<<<< HEAD
-                Text = "검열 강도 (고정): 25",
-=======
                 Text = "검열 강도:",
->>>>>>> c16824b9
                 Location = new System.Drawing.Point(10, 25),
                 AutoSize = true
             };
             settingsGroup.Controls.Add(strengthTextLabel);
             
-<<<<<<< HEAD
-            var confidenceTextLabel = new Label
-            {
-                Text = "감지 신뢰도 (고정): 0.8 (매우 높음)",
-                Location = new System.Drawing.Point(10, 50),
-=======
             strengthSlider = new TrackBar
             {
                 Minimum = 10,
@@ -702,25 +490,10 @@
             {
                 Text = currentStrength.ToString(),
                 Location = new System.Drawing.Point(410, 25),
->>>>>>> c16824b9
-                AutoSize = true
-            };
-            settingsGroup.Controls.Add(confidenceTextLabel);
-            
-<<<<<<< HEAD
-            var fixedNote = new Label
-            {
-                Text = "🔒 모든 설정이 안전을 위해 고정되었습니다",
-                ForeColor = Color.DarkGreen,
-                Font = new Font("Arial", 9, FontStyle.Bold),
-                Location = new System.Drawing.Point(10, 75),
-                AutoSize = true
-            };
-            settingsGroup.Controls.Add(fixedNote);
-            
-            parent.Controls.Add(settingsGroup);
-            y += 110;
-=======
+                AutoSize = true
+            };
+            settingsGroup.Controls.Add(strengthLabel);
+            
             var confidenceTextLabel = new Label
             {
                 Text = "감지 신뢰도:",
@@ -751,7 +524,6 @@
             
             parent.Controls.Add(settingsGroup);
             y += 130;
->>>>>>> c16824b9
             
             var controlPanel = new Panel
             {
@@ -763,11 +535,7 @@
             
             var buttonLabel = new Label
             {
-<<<<<<< HEAD
-                Text = "🎮 최소 안전 모드 컨트롤",
-=======
                 Text = "🎮 점진적 복구 모드 컨트롤",
->>>>>>> c16824b9
                 Font = new Font("Arial", 12, FontStyle.Bold),
                 BackColor = Color.LightGray,
                 Location = new System.Drawing.Point(10, 10),
@@ -778,16 +546,6 @@
             
             startButton = new Button
             {
-<<<<<<< HEAD
-                Text = "🛡️ 최소 안전 모드 시작",
-                BackColor = Color.DarkGreen,
-                ForeColor = Color.White,
-                Font = new Font("Arial", 10, FontStyle.Bold),
-                Size = new System.Drawing.Size(140, 50),
-                Location = new System.Drawing.Point(30, 40)
-            };
-            startButton.Click += StartCensoringMinimal;
-=======
                 Text = "🔄 점진적 복구 시작",
                 BackColor = Color.RoyalBlue,
                 ForeColor = Color.White,
@@ -796,7 +554,6 @@
                 Location = new System.Drawing.Point(20, 40)
             };
             startButton.Click += StartProgressive;
->>>>>>> c16824b9
             controlPanel.Controls.Add(startButton);
             
             stopButton = new Button
@@ -805,29 +562,13 @@
                 BackColor = Color.Red,
                 ForeColor = Color.White,
                 Font = new Font("Arial", 10, FontStyle.Bold),
-<<<<<<< HEAD
-                Size = new System.Drawing.Size(140, 50),
-                Location = new System.Drawing.Point(180, 40),
-=======
                 Size = new System.Drawing.Size(120, 50),
                 Location = new System.Drawing.Point(170, 40),
->>>>>>> c16824b9
                 Enabled = false
             };
             stopButton.Click += StopProgressive;
             controlPanel.Controls.Add(stopButton);
             
-<<<<<<< HEAD
-            // 테스트 버튼 추가
-            var testButton = new Button
-            {
-                Text = "🔍 캡처 테스트",
-                BackColor = Color.Blue,
-                ForeColor = Color.White,
-                Font = new Font("Arial", 10, FontStyle.Bold),
-                Size = new System.Drawing.Size(140, 50),
-                Location = new System.Drawing.Point(330, 40)
-=======
             testButton = new Button
             {
                 Text = "🔍 캡처 테스트",
@@ -836,7 +577,6 @@
                 Font = new Font("Arial", 10, FontStyle.Bold),
                 Size = new System.Drawing.Size(120, 50),
                 Location = new System.Drawing.Point(320, 40)
->>>>>>> c16824b9
             };
             testButton.Click += TestCapture;
             controlPanel.Controls.Add(testButton);
@@ -846,11 +586,7 @@
             
             var logGroup = new GroupBox
             {
-<<<<<<< HEAD
-                Text = "📝 최소 안전 모드 로그",
-=======
                 Text = "📝 점진적 복구 로그",
->>>>>>> c16824b9
                 Location = new System.Drawing.Point(10, y),
                 Size = new System.Drawing.Size(460, 120)
             };
@@ -865,38 +601,6 @@
             };
             logGroup.Controls.Add(logTextBox);
             parent.Controls.Add(logGroup);
-<<<<<<< HEAD
-        }
-
-        private void OnCensorTypeChanged(object sender, EventArgs e)
-        {
-            if (sender is RadioButton radioButton && radioButton.Checked)
-            {
-                try
-                {
-                    string typeText = mosaicRadioButton.Checked ? "모자이크" : "블러";
-                    censorTypeLabel.Text = $"현재: {typeText} (최소 안전 모드)";
-                    censorTypeLabel.ForeColor = Color.DarkGreen;
-                    
-                    LogMessage($"🎨 검열 타입 변경: {typeText} (최소 안전 모드)");
-                }
-                catch (Exception ex)
-                {
-                    LogMessage($"❌ 검열 타입 변경 오류: {ex.Message}");
-                }
-            }
-        }
-
-        // 🚨 CRITICAL: 완전히 안전한 로그 메시지
-        private void LogMessage(string message)
-        {
-            var timestamp = DateTime.Now.ToString("HH:mm:ss");
-            var fullMessage = $"[{timestamp}] {message}";
-            
-            Console.WriteLine(fullMessage);
-            
-            try
-=======
         }
 
         // 5. 이벤트 핸들러들
@@ -979,100 +683,11 @@
         private void OnCensorTypeChanged(object sender, EventArgs e)
         {
             if (sender is RadioButton radioButton && radioButton.Checked)
->>>>>>> c16824b9
-            {
-                if (!isDisposing && Root?.IsHandleCreated == true && !Root.IsDisposed)
-                {
-<<<<<<< HEAD
-                    if (Root.InvokeRequired)
-                    {
-                        Root.BeginInvoke(new Action(() =>
-                        {
-                            try
-                            {
-                                if (!isDisposing && logTextBox != null && !logTextBox.IsDisposed && Root != null && !Root.IsDisposed)
-                                {
-                                    logTextBox.AppendText(fullMessage + Environment.NewLine);
-                                    
-                                    if (logTextBox.Lines.Length > 20)
-                                    {
-                                        var lines = logTextBox.Lines.Skip(10).ToArray();
-                                        logTextBox.Lines = lines;
-                                    }
-                                    
-                                    logTextBox.SelectionStart = logTextBox.Text.Length;
-                                    logTextBox.ScrollToCaret();
-                                }
-                            }
-                            catch { }
-                        }));
-                    }
-                    else
-                    {
-                        if (!isDisposing && logTextBox != null && !logTextBox.IsDisposed)
-                        {
-                            logTextBox.AppendText(fullMessage + Environment.NewLine);
-                            logTextBox.SelectionStart = logTextBox.Text.Length;
-                            logTextBox.ScrollToCaret();
-                        }
-                    }
-                }
-            }
-            catch { }
-        }
-
-        private void TestCapture(object sender, EventArgs e)
-        {
-            try
-            {
-                LogMessage("🔍 화면 캡처 테스트 시작");
-                
-                if (capturer == null)
-                {
-                    LogMessage("❌ ScreenCapturer가 초기화되지 않았습니다");
-                    MessageBox.Show("ScreenCapturer가 초기화되지 않았습니다!", "테스트 실패", 
-                        MessageBoxButtons.OK, MessageBoxIcon.Error);
-                    return;
-                }
-                
-                LogMessage("📸 프레임 캡처 시도 중...");
-                Mat testFrame = null;
-                
+            {
                 try
                 {
-                    testFrame = capturer.GetFrame();
-                    
-                    if (testFrame != null && !testFrame.Empty())
-                    {
-                        LogMessage($"✅ 캡처 성공! 크기: {testFrame.Width}x{testFrame.Height}, 채널: {testFrame.Channels()}");
-                        
-                        // 간단한 통계 출력
-                        var mean = testFrame.Mean();
-                        LogMessage($"📊 프레임 평균값: R={mean.Val0:F1}, G={mean.Val1:F1}, B={mean.Val2:F1}");
-                        
-                        // 테스트 이미지 저장
-                        try
-                        {
-                            string testPath = Path.Combine(Environment.CurrentDirectory, "capture_test.jpg");
-                            testFrame.SaveImage(testPath);
-                            LogMessage($"💾 테스트 이미지 저장됨: {testPath}");
-                            
-                            MessageBox.Show($"캡처 테스트 성공!\n\n" +
-                                          $"크기: {testFrame.Width}x{testFrame.Height}\n" +
-                                          $"채널: {testFrame.Channels()}\n" +
-                                          $"저장 위치: {testPath}", 
-                                          "테스트 성공", MessageBoxButtons.OK, MessageBoxIcon.Information);
-                        }
-                        catch (Exception saveEx)
-                        {
-                            LogMessage($"❌ 이미지 저장 실패: {saveEx.Message}");
-                            
-                            MessageBox.Show($"캡처는 성공했지만 저장 실패:\n{saveEx.Message}", 
-                                          "부분 성공", MessageBoxButtons.OK, MessageBoxIcon.Warning);
-                        }
-=======
                     CensorType newType = mosaicRadioButton.Checked ? CensorType.Mosaic : CensorType.Blur;
-                    processor?.SetCensorType(newType);
+                    safeProcessor?.SetCensorType(newType);
                     
                     string typeText = newType == CensorType.Mosaic ? "모자이크" : "블러";
                     censorTypeLabel.Text = $"현재: {typeText}";
@@ -1090,7 +705,7 @@
         {
             currentStrength = strengthSlider.Value;
             strengthLabel.Text = currentStrength.ToString();
-            processor?.SetStrength(currentStrength);
+            safeProcessor?.SetStrength(currentStrength);
             LogMessage($"💪 검열 강도 변경: {currentStrength}");
         }
 
@@ -1098,8 +713,8 @@
         {
             currentConfidence = confidenceSlider.Value / 100.0f;
             confidenceLabel.Text = currentConfidence.ToString("F1");
-            if (processor != null)
-                processor.ConfThreshold = currentConfidence;
+            if (safeProcessor != null)
+                safeProcessor.ConfThreshold = currentConfidence;
             LogMessage($"🔍 신뢰도 변경: {currentConfidence:F1}");
         }
 
@@ -1114,298 +729,43 @@
                     if (isRunning)
                     {
                         StopProgressive(null, null);
->>>>>>> c16824b9
                     }
-                    else
-                    {
-                        LogMessage("❌ 캡처된 프레임이 null이거나 비어있습니다");
-                        MessageBox.Show("프레임 캡처에 실패했습니다!\n\n" +
-                                      "프레임이 null이거나 비어있습니다.", 
-                                      "테스트 실패", MessageBoxButtons.OK, MessageBoxIcon.Error);
-                    }
-                }
-                catch (Exception captureEx)
-                {
-                    LogMessage($"❌ 캡처 중 오류: {captureEx.Message}");
-                    MessageBox.Show($"캡처 중 오류 발생:\n{captureEx.Message}", 
-                                  "테스트 실패", MessageBoxButtons.OK, MessageBoxIcon.Error);
-                }
-                finally
-                {
-                    testFrame?.Dispose();
-                }
-                
-                LogMessage("🏁 화면 캡처 테스트 완료");
+                }
             }
             catch (Exception ex)
-<<<<<<< HEAD
-            {
-                LogMessage($"❌ 테스트 함수 오류: {ex.Message}");
-                MessageBox.Show($"테스트 함수에서 오류 발생:\n{ex.Message}", 
-                              "치명적 오류", MessageBoxButtons.OK, MessageBoxIcon.Error);
-            }
-        }
-
-        private void StartCensoringMinimal(object sender, EventArgs e)
+            {
+                Console.WriteLine($"❌ 폼 종료 중 오류: {ex.Message}");
+            }
+        }
+
+        private void OnFormClosed(object sender, FormClosedEventArgs e)
         {
             try
             {
-                Console.WriteLine("🛡️ 최소 안전 모드 StartCensoring 시작");
-                
-                lock (isRunningLock)
-                {
-                    if (isRunning)
-                    {
-                        LogMessage("⚠️ 이미 실행 중");
-                        return;
-                    }
-                    
-                    if (isDisposing)
-                    {
-                        LogMessage("⚠️ 종료 중이므로 시작할 수 없음");
-                        return;
-                    }
-                }
-
-                var result = MessageBox.Show(
-                    "최소 안전 모드로 화면 검열을 시작하시겠습니까?\n\n" +
-                    "• 최소 안전 모드: 모든 크래시 원인 제거\n" +
-                    "• 매우 보수적인 설정으로 안전 동작\n" +
-                    "• 단순한 모자이크 효과만 적용\n" +
-                    "• ESC 키로 언제든 종료 가능\n" +
-                    "• 메모리 사용량 극도로 제한\n\n" +
-                    "계속하시겠습니까?",
-                    "최소 안전 모드 시작 확인",
-                    MessageBoxButtons.YesNo,
-                    MessageBoxIcon.Question);
-                
-                if (result != DialogResult.Yes)
-                {
-                    return;
-                }
-                
-                // 🚨 CRITICAL: 컴포넌트 상태 확인
+                isDisposing = true;
+                Cleanup();
+            }
+            catch (Exception ex)
+            {
+                Console.WriteLine($"❌ 폼 종료 후 오류: {ex.Message}");
+            }
+        }
+
+        // 6. 기능 메서드들
+        private void TestCapture(object sender, EventArgs e)
+        {
+            try
+            {
+                LogMessage("🔍 화면 캡처 테스트 시작");
+                
                 if (capturer == null)
                 {
-                    MessageBox.Show("화면 캡처 모듈이 초기화되지 않았습니다!", "오류",
+                    LogMessage("❌ ScreenCapturer가 초기화되지 않았습니다");
+                    MessageBox.Show("ScreenCapturer가 초기화되지 않았습니다!", "테스트 실패", 
                         MessageBoxButtons.OK, MessageBoxIcon.Error);
                     return;
                 }
                 
-                if (processor == null || !processor.IsModelLoaded())
-                {
-                    MessageBox.Show("검열 프로세서가 초기화되지 않았거나 모델 로딩에 실패했습니다!\n\n" +
-                        "프로그램을 다시 시작해주세요.", "오류",
-=======
-            {
-                Console.WriteLine($"❌ 폼 종료 중 오류: {ex.Message}");
-            }
-        }
-
-        private void OnFormClosed(object sender, FormClosedEventArgs e)
-        {
-            try
-            {
-                isDisposing = true;
-                Cleanup();
-            }
-            catch (Exception ex)
-            {
-                Console.WriteLine($"❌ 폼 종료 후 오류: {ex.Message}");
-            }
-        }
-
-        // 6. 기능 메서드들
-        private void TestCapture(object sender, EventArgs e)
-        {
-            try
-            {
-                LogMessage("🔍 화면 캡처 테스트 시작");
-                
-                if (capturer == null)
-                {
-                    LogMessage("❌ ScreenCapturer가 초기화되지 않았습니다");
-                    MessageBox.Show("ScreenCapturer가 초기화되지 않았습니다!", "테스트 실패", 
->>>>>>> c16824b9
-                        MessageBoxButtons.OK, MessageBoxIcon.Error);
-                    return;
-                }
-                
-<<<<<<< HEAD
-                if (overlay == null)
-                {
-                    MessageBox.Show("오버레이가 초기화되지 않았습니다!", "오류",
-                        MessageBoxButtons.OK, MessageBoxIcon.Error);
-                    return;
-                }
-                
-                lock (isRunningLock)
-                {
-                    isRunning = true;
-                }
-                
-                statusLabel.Text = "✅ 최소 안전 모드 실행 중";
-                statusLabel.ForeColor = Color.DarkGreen;
-                startButton.Enabled = false;
-                stopButton.Enabled = true;
-                
-                // 🚨 CRITICAL: 오버레이 시작 시도
-                try
-                {
-                    if (!overlay.Show())
-                    {
-                        LogMessage("❌ 풀스크린 오버레이 시작 실패");
-                        StopCensoring(null, null);
-                        return;
-                    }
-                }
-                catch (Exception ex)
-                {
-                    LogMessage($"❌ 오버레이 시작 오류: {ex.Message}");
-                    StopCensoring(null, null);
-                    return;
-                }
-                
-                // 🚨 CRITICAL: 매우 안전한 스레드 생성 (최소 처리)
-                try
-                {
-                    processThread = new Thread(MinimalSafeProcessingLoop)
-                    {
-                        Name = "MinimalSafeProcessingThread",
-                        IsBackground = true,
-                        Priority = ThreadPriority.BelowNormal
-                    };
-                    processThread.SetApartmentState(ApartmentState.MTA);
-                    processThread.Start();
-                    
-                    LogMessage("🛡️ 최소 안전 모드 시작! 타겟: 얼굴");
-                    LogMessage("⚙️ 안전 설정: 타입=모자이크, 강도=25, 신뢰도=0.8");
-                }
-                catch (Exception ex)
-                {
-                    LogMessage($"❌ 안전 스레드 생성 실패: {ex.Message}");
-                    StopCensoring(null, null);
-                    return;
-                }
-                
-                Console.WriteLine("🛡️ 최소 안전 모드 StartCensoring 완료!");
-            }
-            catch (Exception ex)
-            {
-                Console.WriteLine($"💥 최소 안전 모드 StartCensoring 오류: {ex.Message}");
-                LogMessage($"❌ 시작 오류: {ex.Message}");
-                
-                try
-                {
-                    StopCensoring(null, null);
-                }
-                catch { }
-            }
-        }
-
-        private void StopCensoring(object sender, EventArgs e)
-        {
-            try
-            {
-                lock (isRunningLock)
-                {
-                    if (!isRunning)
-                        return;
-                    
-                    isRunning = false;
-                }
-                
-                LogMessage("🛑 최소 안전 모드 중지 중...");
-                
-                try
-                {
-                    overlay?.Hide();
-                }
-                catch (Exception ex)
-                {
-                    LogMessage($"❌ 오버레이 숨기기 오류: {ex.Message}");
-                }
-                
-                if (processThread != null && processThread.IsAlive)
-                {
-                    processThread.Join(3000);
-                }
-                
-                if (!isDisposing && Root?.IsHandleCreated == true && !Root.IsDisposed)
-                {
-                    if (Root.InvokeRequired)
-                    {
-                        Root.BeginInvoke(new Action(() =>
-                        {
-                            try
-                            {
-                                if (!isDisposing && !Root.IsDisposed)
-                                {
-                                    statusLabel.Text = "⭕ 최소 안전 모드 대기 중";
-                                    statusLabel.ForeColor = Color.Red;
-                                    startButton.Enabled = true;
-                                    stopButton.Enabled = false;
-                                }
-                            }
-                            catch { }
-                        }));
-                    }
-                    else
-                    {
-                        statusLabel.Text = "⭕ 최소 안전 모드 대기 중";
-                        statusLabel.ForeColor = Color.Red;
-                        startButton.Enabled = true;
-                        stopButton.Enabled = false;
-                    }
-                }
-                
-                LogMessage("✅ 최소 안전 모드 중지됨");
-            }
-            catch (Exception ex)
-            {
-                Console.WriteLine($"❌ StopCensoring 오류: {ex.Message}");
-            }
-        }
-
-        // 🚨 CRITICAL: 최소 안전 ProcessingLoop (크래시 0%)
-        private void MinimalSafeProcessingLoop()
-        {
-            LogMessage("🛡️ 최소 안전 ProcessingLoop 시작");
-            int frameCount = 0;
-            DateTime lastLogTime = DateTime.Now;
-            
-            try
-            {
-                LogMessage("🔄 최소 안전 메인 루프 진입");
-                
-                while (true)
-                {
-                    try
-                    {
-                        // 실행 상태 체크
-                        bool shouldRun;
-                        lock (isRunningLock)
-                        {
-                            shouldRun = isRunning && !isDisposing;
-                        }
-                        
-                        if (!shouldRun)
-                        {
-                            LogMessage("🛑 최소 안전 ProcessingLoop 정상 종료");
-                            break;
-                        }
-                        
-                        frameCount++;
-                        
-                        // 실제 화면 캡처 시도 (5프레임마다)
-                        if (frameCount % 5 == 0)
-                        {
-                            LogMessage($"📸 최소 안전 프레임 #{frameCount} 캡처 시도");
-                            
-                            Mat capturedFrame = null;
-                            
-                            try
-=======
                 Mat testFrame = null;
                 
                 try
@@ -1508,7 +868,7 @@
                     return;
                 }
                 
-                if (enableDetection && (processor == null || !processor.IsModelLoaded()))
+                if (enableDetection && (safeProcessor == null || !safeProcessor.IsModelLoaded()))
                 {
                     MessageBox.Show("객체 감지가 활성화되었지만 프로세서가 준비되지 않았습니다!\n\n" +
                         "레벨을 낮추거나 프로그램을 다시 시작해주세요.", "오류",
@@ -1517,12 +877,12 @@
                 }
                 
                 // 프로세서 설정
-                if (processor != null && enableDetection)
-                {
-                    processor.SetTargets(selectedTargets);
-                    processor.SetStrength(currentStrength);
-                    processor.ConfThreshold = currentConfidence;
-                    processor.SetCensorType(mosaicRadioButton.Checked ? CensorType.Mosaic : CensorType.Blur);
+                if (safeProcessor != null && enableDetection)
+                {
+                    safeProcessor.SetTargets(selectedTargets);
+                    safeProcessor.SetStrength(currentStrength);
+                    safeProcessor.ConfThreshold = currentConfidence;
+                    safeProcessor.SetCensorType(mosaicRadioButton.Checked ? CensorType.Mosaic : CensorType.Blur);
                 }
                 
                 lock (isRunningLock)
@@ -1700,150 +1060,9 @@
                         {
                             // STEP 1: 화면 캡처 (모든 레벨에서 수행)
                             if (frameCount % frameskip == 0) // 프레임 스킵 적용
->>>>>>> c16824b9
                             {
-                                // 실제 화면 캡처
-                                if (capturer != null)
-                                {
-                                    LogMessage("📸 ScreenCapturer에서 프레임 가져오는 중...");
-                                    capturedFrame = capturer.GetFrame();
-                                    
-                                    if (capturedFrame != null && !capturedFrame.Empty())
-                                    {
-                                        LogMessage($"✅ 프레임 캡처 성공: {capturedFrame.Width}x{capturedFrame.Height}");
-                                        
-                                        // 오버레이에 실제 프레임 전송
-                                        try
-                                        {
-                                            if (overlay != null && overlay.IsWindowVisible())
-                                            {
-                                                overlay.UpdateFrame(capturedFrame);
-                                                LogMessage("✅ 오버레이 프레임 업데이트 성공");
-                                            }
-                                            else
-                                            {
-                                                LogMessage("⚠️ 오버레이가 null이거나 보이지 않음");
-                                            }
-                                        }
-                                        catch (Exception overlayEx)
-                                        {
-                                            LogMessage($"❌ 오버레이 업데이트 오류: {overlayEx.Message}");
-                                        }
-                                    }
-                                    else
-                                    {
-                                        LogMessage("⚠️ 캡처된 프레임이 null이거나 비어있음");
-                                        
-                                        // 대체 프레임 생성 (화면 크기로)
-                                        try
-                                        {
-                                            using (var fallbackFrame = new Mat(768, 1366, MatType.CV_8UC3, new Scalar(50, 50, 50)))
-                                            {
-                                                if (overlay != null)
-                                                {
-                                                    overlay.UpdateFrame(fallbackFrame);
-                                                    LogMessage("✅ 대체 프레임으로 업데이트");
-                                                }
-                                            }
-                                        }
-                                        catch (Exception fallbackEx)
-                                        {
-                                            LogMessage($"❌ 대체 프레임 오류: {fallbackEx.Message}");
-                                        }
-                                    }
-                                }
-                                else
-                                {
-                                    LogMessage("❌ ScreenCapturer가 null입니다");
-                                }
-                            }
-                            catch (Exception captureEx)
-                            {
-                                LogMessage($"❌ 화면 캡처 오류: {captureEx.Message}");
-                                
-                                // 오류 발생시 대체 프레임
                                 try
                                 {
-<<<<<<< HEAD
-                                    using (var errorFrame = new Mat(768, 1366, MatType.CV_8UC3, new Scalar(0, 0, 100)))
-                                    {
-                                        if (overlay != null)
-                                        {
-                                            overlay.UpdateFrame(errorFrame);
-                                            LogMessage("✅ 오류 표시 프레임으로 업데이트");
-                                        }
-                                    }
-                                }
-                                catch { }
-                            }
-                            finally
-                            {
-                                // 안전한 프레임 정리
-                                try
-                                {
-                                    capturedFrame?.Dispose();
-                                }
-                                catch { }
-                            }
-                        }
-                        
-                        // 로그 출력 (30초마다)
-                        var now = DateTime.Now;
-                        if ((now - lastLogTime).TotalSeconds >= 30)
-                        {
-                            lastLogTime = now;
-                            LogMessage($"🛡️ 최소 안전 모드: {frameCount}프레임 처리됨");
-                            
-                            // 캡처러 상태 확인
-                            if (capturer != null)
-                            {
-                                LogMessage("📸 ScreenCapturer 상태: 정상");
-                            }
-                            else
-                            {
-                                LogMessage("❌ ScreenCapturer 상태: null");
-                            }
-                            
-                            // 오버레이 상태 확인
-                            if (overlay != null)
-                            {
-                                LogMessage($"🖼️ 오버레이 상태: {(overlay.IsWindowVisible() ? "보임" : "숨김")}");
-                            }
-                            else
-                            {
-                                LogMessage("❌ 오버레이 상태: null");
-                            }
-                        }
-                        
-                        // 오버레이 상태 체크
-                        try
-                        {
-                            if (overlay != null && !overlay.IsWindowVisible())
-                            {
-                                LogMessage("🛑 오버레이 창 닫힘 - 루프 종료");
-                                lock (isRunningLock)
-                                {
-                                    isRunning = false;
-                                }
-                                break;
-                            }
-                        }
-                        catch { }
-                        
-                        // 적당한 대기 (부하 조절)
-                        Thread.Sleep(50); // 20fps 정도
-                        
-                        // 강제 GC (100프레임마다)
-                        if (frameCount % 100 == 0)
-                        {
-                            try
-                            {
-                                LogMessage("🧹 강제 GC 실행");
-                                GC.Collect();
-                                GC.WaitForPendingFinalizers();
-                                GC.Collect();
-                                LogMessage("✅ 강제 GC 완료");
-=======
                                     if (capturer != null)
                                     {
                                         capturedFrame = capturer.GetFrame();
@@ -1869,12 +1088,12 @@
                                 
                                 // STEP 2: 객체 감지 (레벨 3+ 에서만)
                                 List<MosaicCensorSystem.Detection.Detection> detections = null;
-                                if (enableDetection && processor != null)
+                                if (enableDetection && safeProcessor != null)
                                 {
                                     var detectionStart = DateTime.Now;
                                     try
                                     {
-                                        detections = processor.DetectObjects(capturedFrame);
+                                        detections = safeProcessor.DetectObjects(capturedFrame);
                                         
                                         var detectionTime = (DateTime.Now - detectionStart).TotalMilliseconds;
                                         detectionTimes.Add(detectionTime);
@@ -1897,9 +1116,9 @@
                                         // 최대 3개만 처리 (성능 고려)
                                         foreach (var detection in detections.Take(3))
                                         {
-                                            if (processor != null)
+                                            if (safeProcessor != null)
                                             {
-                                                processor.ApplySingleCensorOptimized(processedFrame, detection);
+                                                safeProcessor.ApplySingleCensorOptimized(processedFrame, detection);
                                                 appliedCount++;
                                             }
                                         }
@@ -2013,7 +1232,6 @@
                                 GC.Collect();
                                 GC.WaitForPendingFinalizers();
                                 GC.Collect();
->>>>>>> c16824b9
                             }
                             catch { }
                         }
@@ -2021,112 +1239,34 @@
                     catch (Exception loopEx)
                     {
                         LogMessage($"❌ 루프 오류 (복구됨): {loopEx.Message}");
-<<<<<<< HEAD
-                        Thread.Sleep(2000); // 긴 대기 후 복구
-=======
                         Thread.Sleep(500);
->>>>>>> c16824b9
                     }
                 }
             }
             catch (Exception fatalEx)
             {
-<<<<<<< HEAD
-                LogMessage($"💥 최소 안전 ProcessingLoop 치명적 오류: {fatalEx.Message}");
-                
-                try
-                {
-                    File.AppendAllText("minimal_safe_error.log", 
-                        $"{DateTime.Now}: MINIMAL SAFE FATAL - {fatalEx}\n================\n");
-=======
                 LogMessage($"💥 점진적 복구 ProcessingLoop 치명적 오류: {fatalEx.Message}");
                 
                 try
                 {
                     File.AppendAllText("progressive_error.log", 
                         $"{DateTime.Now}: PROGRESSIVE FATAL - {fatalEx}\n================\n");
->>>>>>> c16824b9
                 }
                 catch { }
             }
             finally
             {
-<<<<<<< HEAD
-                LogMessage("🧹 최소 안전 ProcessingLoop 정리");
-=======
                 LogMessage("🧹 점진적 복구 ProcessingLoop 정리");
->>>>>>> c16824b9
                 
                 try
                 {
                     if (!isDisposing && Root?.IsHandleCreated == true && !Root.IsDisposed)
                     {
-<<<<<<< HEAD
-                        Root.BeginInvoke(new Action(() => StopCensoring(null, null)));
-=======
                         Root.BeginInvoke(new Action(() => StopProgressive(null, null)));
->>>>>>> c16824b9
                     }
                 }
                 catch { }
                 
-<<<<<<< HEAD
-                LogMessage("🏁 최소 안전 ProcessingLoop 완전 종료");
-            }
-        }
-
-        public void Run()
-        {
-            Console.WriteLine("🛡️ 최소 안전 모드 화면 검열 시스템 v5.0 시작");
-            Console.WriteLine("=" + new string('=', 60));
-            
-            try
-            {
-                Application.Run(Root);
-            }
-            catch (Exception ex)
-            {
-                Console.WriteLine($"\n🛑 최소 안전 모드 오류 발생: {ex.Message}");
-                LogMessage($"❌ 애플리케이션 오류: {ex.Message}");
-            }
-            finally
-            {
-                Cleanup();
-            }
-        }
-
-        private void OnFormClosing(object sender, FormClosingEventArgs e)
-        {
-            try
-            {
-                isDisposing = true;
-                
-                lock (isRunningLock)
-                {
-                    if (isRunning)
-                    {
-                        StopCensoring(null, null);
-                    }
-                }
-            }
-            catch (Exception ex)
-            {
-                Console.WriteLine($"❌ 폼 종료 중 오류: {ex.Message}");
-            }
-        }
-
-        private void OnFormClosed(object sender, FormClosedEventArgs e)
-        {
-            try
-            {
-                isDisposing = true;
-                Cleanup();
-            }
-            catch (Exception ex)
-            {
-                Console.WriteLine($"❌ 폼 종료 후 오류: {ex.Message}");
-            }
-=======
                 LogMessage("🏁 점진적 복구 ProcessingLoop 완전 종료");
             }
         }
@@ -2169,16 +1309,11 @@
                 }
             }
             catch { }
->>>>>>> c16824b9
         }
 
         private void Cleanup()
         {
-<<<<<<< HEAD
-            Console.WriteLine("🧹 최소 안전 모드 리소스 정리 중...");
-=======
             Console.WriteLine("🧹 점진적 복구 모드 리소스 정리 중...");
->>>>>>> c16824b9
             
             try
             {
@@ -2214,20 +1349,13 @@
                 
                 try
                 {
-                    processor?.Dispose();
+                    safeProcessor?.Dispose();
                 }
                 catch (Exception ex)
                 {
-<<<<<<< HEAD
-                    Console.WriteLine($"❌ 프로세서 정리 오러: {ex.Message}");
-                }
-                
-                // 강제 GC
-=======
                     Console.WriteLine($"❌ 프로세서 정리 오류: {ex.Message}");
                 }
                 
->>>>>>> c16824b9
                 try
                 {
                     GC.Collect();
@@ -2236,11 +1364,7 @@
                 }
                 catch { }
                 
-<<<<<<< HEAD
-                Console.WriteLine("✅ 최소 안전 모드 리소스 정리 완료");
-=======
                 Console.WriteLine("✅ 점진적 복구 모드 리소스 정리 완료");
->>>>>>> c16824b9
             }
             catch (Exception ex)
             {
